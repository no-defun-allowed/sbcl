;;;; support for threads needed at cross-compile time

;;;; This software is part of the SBCL system. See the README file for
;;;; more information.
;;;;
;;;; This software is derived from the CMU CL system, which was
;;;; written at Carnegie Mellon University and released into the
;;;; public domain. The software is in the public domain and is
;;;; provided with absolutely no warranty. See the COPYING and CREDITS
;;;; files for more information.

(in-package "SB-THREAD")

;;; It's possible to make futex/non-futex switchable at runtime by ensuring that
;;; these synchronization primitive structs contain all the slots for the union
;;; of any kind of backing object.  Some of the #+sb-futex/#-sb-futex cases in
;;; target-thread also have to be changed to a COND rather than a compile-time test.
;;; Among the uses of this would be to test real posix mutexes (with a finalizer on
;;; each lisp-side proxy) or support older C APIs. Posix mutexes work nicely now
;;; because finalizers are more efficient than they were, and when many threads
;;; compete for a mutex, the pthread code seems to do a better job at reducing
;;; cycles spent in the OS.

;;; N.B.: If you alter this definition, then you need to verify that FOP-FUNCALL
;;; in genesis can properly emulate MAKE-MUTEX for the altered structure,
;;; or even better, make sure that genesis can emulate any constructor,
;;; provided that it is sufficiently trivial.
<<<<<<< HEAD
(sb-xc:defstruct (mutex (:constructor make-mutex
                            (&key name
                             &aux (counter (unless (null name)
                                             (find-counter name)))))
=======

(sb-xc:defstruct (mutex (:constructor make-mutex (&key name counter))
>>>>>>> 4e950983
                        (:copier nil))
  "Mutex type."
  #+sb-futex (state 0 :type sb-vm:word)
  ;; If adding slots between STATE and NAME, please see futex_name() in linux_os.c
  ;; which attempts to divine a string from a futex word address.
  (name   nil :type (or null simple-string))
  (%owner nil :type (or null thread))
<<<<<<< HEAD
  #+sb-record-mutex-misses
  (counter nil :type (or null t)))
=======
  (counter nil :read-only t))
>>>>>>> 4e950983

(sb-xc:defstruct (waitqueue (:copier nil) (:constructor make-waitqueue (&key name)))
  "Waitqueue type."
  ;; futex words are actually 32-bits, but it needs to be a raw slot and we don't have
  ;; 32-bit raw slots on 64-bit machines.
  #+sb-futex (token 0 :type sb-ext:word)
  ;; If adding slots between TOKEN and NAME, please see futex_name() in linux_os.c
  ;; which attempts to divine a string from a futex word address.
  (name nil :type (or null string))
  ;; For WITH-CAS-LOCK: because CONDITION-WAIT must be able to call
  ;; %WAITQUEUE-WAKEUP without re-aquiring the mutex, we need a separate
  ;; lock. In most cases this should be uncontested thanks to the mutex --
  ;; the only case where that might not be true is when CONDITION-WAIT
  ;; unwinds and %WAITQUEUE-DROP is called.
  . #+sb-futex nil
    #-sb-futex (%owner %head %tail))

(sb-xc:defstruct (semaphore (:copier nil)
                            (:constructor %make-semaphore (%count mutex queue)))
  "Semaphore type. The fact that a SEMAPHORE is a STRUCTURE-OBJECT
should be considered an implementation detail, and may change in the
future."
  (%count    0 :type (integer 0))
  (waitcount 0 :type sb-vm:word)
  (mutex nil :read-only t :type mutex)
  (queue nil :read-only t :type waitqueue))

(declaim (sb-ext:freeze-type waitqueue semaphore))

(sb-ext:define-load-time-global *profiled-threads* :all)
(declaim (type (or (eql :all) list) *profiled-threads*))

(sb-xc:defstruct (thread (:constructor %make-thread (name %ephemeral-p semaphore))
                         (:copier nil))
  "Thread type. Do not rely on threads being structs as it may change
in future versions."
  (name          nil :type (or null simple-string)) ; C code could read this
  (%ephemeral-p  nil :type boolean :read-only t)
  ;; This is one of a few different views of a lisp thread:
  ;;  1. the memory space (thread->os_addr in C)
  ;;  2. 'struct thread' at some offset into the memory space, coinciding
  ;;     with the SB-VM::THREAD primitive object
  ;;  3. a pthread, which may reside anywhere, possibly the high end of the lisp stack
  ;;     (above the SP given to your entrypoint), whatever the pthread library chooses.
  ;;  4. the THREAD instance (this structure)
  ;; This value is 0 if the thread is not considered alive, though the pthread
  ;; may be running its termination code (unlinking from all_threads etc)
  (primitive-thread 0 :type sb-vm:word)
  ;; This is a redundant copy of the pthread identifier from the primitive thread.
  ;; It's needed in the SB-THREAD:THREAD as well because there are valid reasons to
  ;; manipulate the new thread before it has assigned 'th->os_thread = pthread_self()'.
  ;; While we always have access to the C struct thread from Lisp, apparently the C
  ;; code can't pass "&th->os_thread" as the first argument to pthread_create() for the
  ;; incredible reason that the word might be written *after* the memory pointed at
  ;; by 'th' has already been freed. Such action might seem to violate:
  ;;  "Before returning, a successful call to pthread_create() stores the ID of the
  ;;   new thread in the buffer pointed to by thread"
  ;;  (https://man7.org/linux/man-pages/man3/pthread_create.3.html)
  ;; but that's not exactly what POSIX says, which is only:
  ;;  "Upon successful completion, pthread_create() stores the ID of the created thread
  ;;   in the location referenced by thread."
  ;; (https://pubs.opengroup.org/onlinepubs/007908799/xsh/pthread_create.html)
  ;; so there seems to be some leeway, and linux + glibc provides more of a guarantee.
  ;; Technically we should have only one authoritative source of the pthread identifier,
  ;; but it's not too critical, it's just annoying that there are two sources of
  ;; the same value.
  ;; The slot is somewhat poorly named (for consistency with C) because though it may
  ;; correspond to an OS thread, it could be the case that the threading model has
  ;; user-visible threads that do not map directly to OSs threads (or LWPs).
  ;; Any use of THREAD-OS-THREAD from lisp should take care to ensure validity of
  ;; the thread id by holding the INTERRUPTIONS-LOCK.
  ;; Not needed for win32 threads.
  #-win32 (os-thread 0 :type sb-vm:word)
  ;; Keep a copy of the stack range for use in SB-EXT:STACK-ALLOCATED-P so that
  ;; we don't have to read it from the primitive thread which is unsafe for any
  ;; thread other than the current thread.
  ;; Usually this is a fixed amount below PRIMITIVE-THREAD, but the exact offset
  ;; varies by build configuration, and if #+win32 it is not related in any way.
  (control-stack-start 0 :type sb-vm:word)
  (control-stack-end 0 :type sb-vm:word)
  ;; At the beginning of the thread's life, this is a vector of data required
  ;; to start the user code. At the end, is it pointer to the 'struct thread'
  ;; so that it can be either freed or reused.
  (startup-info 0 :type (or fixnum (simple-vector 6)))
  ;; Whether this thread should be returned in LIST-ALL-THREADS.
  ;; This is almost-but-not-quite the same as what formerly
  ;; might have been known as the %ALIVE-P flag.
  (%visible 1 :type fixnum)
  (interruptions nil :type list)
  (interruptions-lock
   (make-mutex :name "thread interruptions lock")
   :type mutex :read-only t)

  ;; Per-thread memoization of GET-INTERNAL-REAL-TIME, for race-free update.
  ;; This might be a bignum, which is why we bother.
  #-64-bit (observed-internal-real-time-delta-sec 0 :type sb-vm:word)
  #-64-bit (observed-internal-real-time-delta-millisec
            ;; This needs a sentinel that can not possibly match an actual delta.
            ;; I have seen threads start up where 0 and 0 do match sec,msec
            ;; respectively, and then we'd return the cached NIL as if it were
            ;; the time. Forcing mismatch avoids putting in an extra test for NIL.
            (ash sb-ext:most-positive-word -1)
            :type sb-vm:signed-word)
  #-64-bit (internal-real-time)

  ;; On succesful execution of the thread's lambda, a list of values.
  (result 0)
  ;; The completion condition _could_ be manifested as a condition var, but a difficulty
  ;; in doing so is that condition vars can always experience a spurious wakeup.
  ;; Dealing with timeouts becomes troublesome then. But we can utilize the fact that
  ;; WAIT-ON-SEMPAHORE implements a timeout, though as its comment says, the timeout
  ;; doesn't account for re-acquiring the internal mutex if that takes nontrivial time,
  ;; which it shouldn't since it guards very little work.
  ;; At any rate, the semaphore abstraction is never subject to spurious wakeup.
  (semaphore nil :type (or null semaphore))
  waiting-for)

(sb-xc:defstruct (foreign-thread
                  (:copier nil)
                  (:include thread (name "callback"))
                  (:constructor make-foreign-thread ())
                  (:conc-name "THREAD-"))
  "Type of native threads which are attached to the runtime as Lisp threads
temporarily.")

(declaim (sb-ext:freeze-type mutex thread))
#-sb-xc-host
(progn
  (defvar *current-thread*)
  (declaim (type thread *current-thread*)))<|MERGE_RESOLUTION|>--- conflicted
+++ resolved
@@ -25,15 +25,8 @@
 ;;; in genesis can properly emulate MAKE-MUTEX for the altered structure,
 ;;; or even better, make sure that genesis can emulate any constructor,
 ;;; provided that it is sufficiently trivial.
-<<<<<<< HEAD
-(sb-xc:defstruct (mutex (:constructor make-mutex
-                            (&key name
-                             &aux (counter (unless (null name)
-                                             (find-counter name)))))
-=======
 
 (sb-xc:defstruct (mutex (:constructor make-mutex (&key name counter))
->>>>>>> 4e950983
                         (:copier nil))
   "Mutex type."
   #+sb-futex (state 0 :type sb-vm:word)
@@ -41,12 +34,7 @@
   ;; which attempts to divine a string from a futex word address.
   (name   nil :type (or null simple-string))
   (%owner nil :type (or null thread))
-<<<<<<< HEAD
-  #+sb-record-mutex-misses
-  (counter nil :type (or null t)))
-=======
   (counter nil :read-only t))
->>>>>>> 4e950983
 
 (sb-xc:defstruct (waitqueue (:copier nil) (:constructor make-waitqueue (&key name)))
   "Waitqueue type."
