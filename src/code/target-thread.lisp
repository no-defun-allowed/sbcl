--- conflicted
+++ resolved
@@ -2541,9 +2541,9 @@
         (loop
           (when (sap>= from to) (return))
           (let ((val (safely-read from 0))
-<<<<<<< HEAD
-                (tlsindex (sap-ref-word from sb-vm:n-word-bytes)))
-            (show tlsindex val))
+                (sym #+sb-thread (sap-ref-word from sb-vm:n-word-bytes) ; a TLS index
+                     #-sb-thread (sap-ref-lispobj from sb-vm:n-word-bytes)))
+            (show sym val))
           (setq from (sap+ from (* sb-vm:binding-size sb-vm:n-word-bytes))))))))
 
 #+sb-record-mutex-misses
@@ -2557,10 +2557,4 @@
       (if present?
           counter
           (setf (gethash name *counters*)
-                (make-array 1 :element-type 'sb-ext:word :initial-element 0))))))
-=======
-                (sym #+sb-thread (sap-ref-word from sb-vm:n-word-bytes) ; a TLS index
-                     #-sb-thread (sap-ref-lispobj from sb-vm:n-word-bytes)))
-            (show sym val))
-          (setq from (sap+ from (* sb-vm:binding-size sb-vm:n-word-bytes))))))))
->>>>>>> 4e950983
+                (make-array 1 :element-type 'sb-ext:word :initial-element 0))))))